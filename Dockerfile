--- conflicted
+++ resolved
@@ -25,8 +25,5 @@
 ENV FLASK_APP=app.py
 
 # Run the application with Gunicorn
-<<<<<<< HEAD
-CMD gunicorn --bind "0.0.0.0:${PORT:-5000}" --workers 2 --timeout 120 app:app
-=======
-CMD ["gunicorn", "--bind", "0.0.0.0:${PORT:-5000}", "--workers", "2", "--timeout", "120", "app:app"]
->>>>>>> 415beb58
+
+CMD ["gunicorn", "--bind", "0.0.0.0:${PORT:-5000}", "--workers", "2", "--timeout", "120", "app:app"]