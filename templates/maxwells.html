--- conflicted
+++ resolved
@@ -794,11 +794,6 @@
             </div>
         </div>
     </div>
-<<<<<<< HEAD
-<<<<<<< HEAD
-    
-=======
->>>>>>> ed15a12f
 {% endblock %}
 {% block scripts %}
 <script src="{{ url_for('static', filename='js/maxwells.js') }}"></script>
