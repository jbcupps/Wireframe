--- conflicted
+++ resolved
@@ -123,10 +123,7 @@
             display: block;
         }
     </style>
-<<<<<<< HEAD
-{% endblock %}
-{% block content %}
-=======
+
 </head>
 <body>
     <header class="site-header">
@@ -137,8 +134,6 @@
             </div>
         </div>
     </header>
-
->>>>>>> 0160dde9
     <main class="container">
         <h1>Maxwell-Boltzmann Distribution Visualization</h1>
         
@@ -474,10 +469,6 @@
         // Initialize when the page loads
         document.addEventListener('DOMContentLoaded', initializePlots);
     </script>
-<<<<<<< HEAD
-{% endblock %}
-=======
     <script src="{{ url_for('static', filename='js/nav.js') }}"></script>
 </body>
 </html>
->>>>>>> 0160dde9
