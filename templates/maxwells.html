{% extends "base.html" %}
<<<<<<< HEAD
{% block title %}Maxwell's Equations{% endblock %}
=======
{% block title %}Maxwell's Equations Visualization{% endblock %}
>>>>>>> 159c513c
{% block head_extra %}
<script src="https://code.jquery.com/jquery-3.6.0.min.js"></script>
<script src="https://cdn.plot.ly/plotly-2.27.0.min.js"></script>
<script src="https://cdn.jsdelivr.net/npm/three@0.132.2/build/three.min.js"></script>
<script src="https://cdn.jsdelivr.net/npm/three@0.132.2/examples/js/controls/OrbitControls.js"></script>
<script src="https://polyfill.io/v3/polyfill.min.js?features=es6"></script>
<script id="MathJax-script" async src="https://cdn.jsdelivr.net/npm/mathjax@3/es5/tex-mml-chtml.js"></script>
<<<<<<< HEAD
<link rel="stylesheet" href="https://cdnjs.cloudflare.com/ajax/libs/font-awesome/6.0.0-beta3/css/all.min.css">
<link rel="stylesheet" href="https://cdnjs.cloudflare.com/ajax/libs/normalize/8.0.1/normalize.min.css">
<link rel="stylesheet" href="https://cdnjs.cloudflare.com/ajax/libs/font-awesome/6.4.0/css/all.min.css">
<link rel="stylesheet" href="{{ url_for('static', filename='css/main.css') }}">
<script src="{{ url_for('static', filename='js/plotly-defaults.js') }}"></script>
<style>
=======
<script src="{{ url_for('static', filename='js/plotly-defaults.js') }}"></script>
    <style>
>>>>>>> 159c513c
        
        body {
            font-family: 'Segoe UI', Tahoma, Geneva, Verdana, sans-serif;
            margin: 0;
            padding: 0;
            background-color: var(--dark-bg);
            color: var(--text-primary);
            line-height: 1.6;
            transition: all 0.3s ease;
        }
        
        .container {
            max-width: 1400px;
            margin: 0 auto;
            padding: 20px;
        }
        
        /* Site Header Styles */
        .site-header {
            position: fixed;
            width: 100%;
            top: 0;
            z-index: 1000;
            background-color: rgba(18, 18, 18, 0.9);
            backdrop-filter: blur(10px);
            border-bottom: 1px solid var(--border-color);
            transition: all 0.3s ease;
            padding: 15px 0;
        }
        
        .header-content {
            display: flex;
            justify-content: space-between;
            align-items: center;
        }
        
        .logo {
            font-size: 1.8rem;
            font-weight: 300;
            color: var(--primary);
            text-decoration: none;
            display: flex;
            align-items: center;
            gap: 10px;
        }
        
        .logo i {
            font-size: 1.5rem;
        }
        
        .nav-links {
            display: flex;
            gap: 30px;
        }
        
        .nav-links a {
            color: var(--text-secondary);
            text-decoration: none;
            font-size: 1rem;
            transition: all 0.3s ease;
            padding: 5px 0;
            position: relative;
        }
        
        .nav-links a:hover, .nav-links a.active {
            color: var(--primary);
        }
        
        .nav-links a::after {
            content: '';
            position: absolute;
            width: 0;
            height: 2px;
            bottom: 0;
            left: 0;
            background-color: var(--primary);
            transition: width 0.3s ease;
        }
        
        .nav-links a:hover::after, .nav-links a.active::after {
            width: 100%;
        }
        
        /* Dropdown Menu Styles */
        .nav-dropdown {
            position: relative;
            display: inline-block;
        }
        
        .dropdown-toggle {
            display: flex;
            align-items: center;
            cursor: pointer;
        }
        
        .dropdown-toggle i {
            margin-left: 5px;
            transition: transform 0.3s ease;
        }
        
        .dropdown-menu {
            position: absolute;
            top: 100%;
            left: 0;
            background-color: var(--surface);
            min-width: 180px;
            box-shadow: 0 8px 16px rgba(0, 0, 0, 0.1);
            border-radius: 8px;
            padding: 10px 0;
            z-index: 1000;
            opacity: 0;
            visibility: hidden;
            transform: translateY(10px);
            transition: all 0.3s ease;
        }
        
        .nav-dropdown:hover .dropdown-menu {
            opacity: 1;
            visibility: visible;
            transform: translateY(0);
        }
        
        .nav-dropdown:hover .dropdown-toggle i {
            transform: rotate(180deg);
        }
        
        .dropdown-menu a {
            display: block;
            padding: 8px 15px;
            width: 100%;
            text-align: left;
        }
        
        .dropdown-menu a::after {
            display: none;
        }
        
        .dropdown-menu a:hover {
            background-color: var(--surface-light);
        }
        
        .content {
            margin-top: 80px;
            padding: 20px;
        }
        
        .section {
            margin-bottom: 40px;
            background-color: var(--surface);
            border-radius: 8px;
            padding: 20px;
            box-shadow: 0 4px 6px rgba(0, 0, 0, 0.1);
        }
        
        h1, h2, h3 {
            color: var(--primary);
            font-weight: 300;
        }
        
        h1 {
            font-size: 2.5rem;
            margin-bottom: 20px;
        }
        
        h2 {
            font-size: 1.8rem;
            margin-bottom: 15px;
        }
        
        h3 {
            font-size: 1.4rem;
            margin-bottom: 10px;
        }
        
        p {
            margin-bottom: 15px;
        }
        
        .equation-card {
            background-color: var(--surface-light);
            border-radius: 8px;
            padding: 20px;
            margin-bottom: 20px;
            transition: transform 0.3s ease, box-shadow 0.3s ease;
        }
        
        .equation-card:hover {
            transform: translateY(-5px);
            box-shadow: 0 8px 15px rgba(0, 0, 0, 0.2);
        }
        
        .equation-title {
            display: flex;
            align-items: center;
            gap: 10px;
            margin-bottom: 15px;
        }
        
        .equation-title i {
            font-size: 1.5rem;
            color: var(--primary);
        }
        
        .equation-math {
            background-color: var(--surface);
            padding: 15px;
            border-radius: 5px;
            margin: 15px 0;
            text-align: center;
            overflow-x: auto;
        }
        
        .simulation-container {
            display: grid;
            grid-template-columns: 3fr 1fr;
            gap: 20px;
        }
        
        @media (max-width: 1024px) {
            .simulation-container {
                grid-template-columns: 1fr;
            }
        }
        
        .visualization {
            background-color: var(--surface-light);
            border-radius: 8px;
            padding: 15px;
            height: 500px;
        }
        
        .controls-panel {
            background-color: var(--surface-light);
            border-radius: 8px;
            padding: 15px;
        }
        
        .control-group {
            margin-bottom: 15px;
        }
        
        .control-group label {
            display: block;
            margin-bottom: 5px;
            color: var(--text-secondary);
        }
        
        .slider-container {
            display: flex;
            align-items: center;
            gap: 10px;
        }
        
        input[type="range"] {
            flex: 1;
            height: 5px;
            -webkit-appearance: none;
            appearance: none;
            background: var(--surface);
            outline: none;
            border-radius: 5px;
        }
        
        input[type="range"]::-webkit-slider-thumb {
            -webkit-appearance: none;
            appearance: none;
            width: 15px;
            height: 15px;
            background: var(--primary);
            border-radius: 50%;
            cursor: pointer;
        }
        
        input[type="range"]::-moz-range-thumb {
            width: 15px;
            height: 15px;
            background: var(--primary);
            border-radius: 50%;
            cursor: pointer;
        }
        
        .value-display {
            width: 50px;
            text-align: right;
            font-family: monospace;
        }
        
        .button {
            background-color: var(--primary);
            color: white;
            border: none;
            padding: 10px 20px;
            border-radius: 4px;
            cursor: pointer;
            transition: all 0.3s ease;
            font-size: 1rem;
            display: inline-flex;
            align-items: center;
            gap: 8px;
        }
        
        .button:hover {
            background-color: var(--primary-variant);
            transform: translateY(-2px);
        }
        
        .button i {
            font-size: 0.9rem;
        }
        
        .button-group {
            display: flex;
            gap: 10px;
            margin-top: 15px;
        }
        
        .tabs {
            display: flex;
            border-bottom: 1px solid var(--border-color);
            margin-bottom: 20px;
        }
        
        .tab {
            padding: 10px 20px;
            cursor: pointer;
            color: var(--text-secondary);
            position: relative;
            transition: all 0.3s ease;
        }
        
        .tab.active {
            color: var(--primary);
        }
        
        .tab::after {
            content: '';
            position: absolute;
            bottom: -1px;
            left: 0;
            width: 0;
            height: 2px;
            background-color: var(--primary);
            transition: width 0.3s ease;
        }
        
        .tab.active::after {
            width: 100%;
        }
        
        .tab-content {
            display: none;
        }
        
        .tab-content.active {
            display: block;
        }
        
        .field-legend {
            display: flex;
            flex-wrap: wrap;
            gap: 15px;
            margin-top: 15px;
            padding: 10px;
            background-color: var(--surface);
            border-radius: 5px;
        }
        
        .legend-item {
            display: flex;
            align-items: center;
            gap: 8px;
        }
        
        .legend-color {
            width: 15px;
            height: 15px;
            border-radius: 3px;
        }
        
        /* Responsive adjustments */
        @media (max-width: 768px) {
            .header-content {
                flex-direction: column;
                gap: 15px;
            }
            
            .nav-links {
                flex-direction: column;
                gap: 15px;
            }
            
            .button-group {
                flex-direction: column;
            }
            
            .dropdown-menu {
                position: static;
                opacity: 0;
                visibility: hidden;
                height: 0;
                transform: none;
                box-shadow: none;
                padding: 0;
                transition: opacity 0.3s ease;
            }
            
            .dropdown-menu.show {
                opacity: 1;
                visibility: visible;
                height: auto;
                padding: 10px 0;
                margin-top: 10px;
                margin-left: 15px;
                border-left: 2px solid var(--primary);
            }
            
            .dropdown-toggle {
                justify-content: space-between;
            }
            
            .nav-dropdown {
                width: 100%;
            }
        }
<<<<<<< HEAD
</style>
{% endblock %}
{% block content %}
=======
    </style>
</head>
<body>
    <!-- Site Header -->
    <header class="site-header">
        <div class="container">
            <div class="header-content">
                <a href="/" class="logo">
                    <i class="fas fa-bolt"></i>
                    4D Manifold Explorer
                </a>
                {% include 'nav.html' %}
            </div>
        </div>
    </header>
    
    <!-- Main Content -->
>>>>>>> 159c513c
    <div class="content">
        <div class="container">
            <h1>Maxwell's Equations Visualization</h1>
            
            <div class="section">
                <h2>Introduction to Maxwell's Equations</h2>
                <p>
                    Maxwell's equations are a set of four fundamental equations that describe how electric and magnetic fields interact and propagate. 
                    These equations unite electricity and magnetism into a single cohesive theory and form the foundation of classical electrodynamics.
                </p>
                <p>
                    Developed by James Clerk Maxwell in the 19th century, these equations explain a wide range of electromagnetic phenomena, 
                    from how electrical circuits work to the nature of light as an electromagnetic wave. They represent one of the most elegant and 
                    powerful formulations in all of physics.
                </p>
            </div>
            
            <div class="section">
                <h2>The Four Equations</h2>
                
                <!-- Gauss's Law for Electricity -->
                <div class="equation-card" style="border-left: 5px solid var(--electric-color);">
                    <div class="equation-title">
                        <i class="fas fa-plus-circle"></i>
                        <h3>Gauss's Law for Electricity</h3>
                    </div>
                    <p>
                        Gauss's Law for Electricity relates electric fields to their sources (electric charges). It states that the 
                        electric flux through any closed surface is proportional to the enclosed electric charge.
                    </p>
                    <div class="equation-math">
                        <div>Differential form:</div>
                        \[ \nabla \cdot \mathbf{E} = \frac{\rho}{\epsilon_0} \]
                        <div>Integral form:</div>
                        \[ \oint_{\partial V} \mathbf{E} \cdot d\mathbf{A} = \frac{1}{\epsilon_0} \int_V \rho \, dV = \frac{Q_{enclosed}}{\epsilon_0} \]
                    </div>
                    <p>
                        Here, \(\mathbf{E}\) is the electric field, \(\rho\) is the charge density, \(Q_{enclosed}\) is the total charge enclosed by the surface,
                        and \(\epsilon_0\) is the vacuum permittivity (a constant).
                    </p>
                </div>
                
                <!-- Gauss's Law for Magnetism -->
                <div class="equation-card" style="border-left: 5px solid var(--magnetic-color);">
                    <div class="equation-title">
                        <i class="fas fa-magnet"></i>
                        <h3>Gauss's Law for Magnetism</h3>
                    </div>
                    <p>
                        Gauss's Law for Magnetism states that magnetic fields are divergence-free (no magnetic monopoles exist). 
                        Magnetic field lines always form closed loops, so the net magnetic flux through any closed surface is zero.
                    </p>
                    <div class="equation-math">
                        <div>Differential form:</div>
                        \[ \nabla \cdot \mathbf{B} = 0 \]
                        <div>Integral form:</div>
                        \[ \oint_{\partial V} \mathbf{B} \cdot d\mathbf{A} = 0 \]
                    </div>
                    <p>
                        Here, \(\mathbf{B}\) is the magnetic field. This equation tells us that isolated magnetic poles (like a lone north or south pole) 
                        don't exist in classical electromagnetism.
                    </p>
                </div>
                
                <!-- Faraday's Law -->
                <div class="equation-card" style="border-left: 5px solid var(--electric-color); border-right: 5px solid var(--magnetic-color);">
                    <div class="equation-title">
                        <i class="fas fa-sync"></i>
                        <h3>Faraday's Law of Electromagnetic Induction</h3>
                    </div>
                    <p>
                        Faraday's Law describes how a time-varying magnetic field induces an electric field. This is the principle behind 
                        electric generators and transformers.
                    </p>
                    <div class="equation-math">
                        <div>Differential form:</div>
                        \[ \nabla \times \mathbf{E} = -\frac{\partial \mathbf{B}}{\partial t} \]
                        <div>Integral form:</div>
                        \[ \oint_{\partial S} \mathbf{E} \cdot d\mathbf{l} = -\frac{d}{dt} \int_S \mathbf{B} \cdot d\mathbf{A} \]
                    </div>
                    <p>
                        The curl of \(\mathbf{E}\) (a measure of its rotation) is proportional to the negative rate of change of \(\mathbf{B}\).
                        This equation shows how time-varying magnetic fields generate electric fields.
                    </p>
                </div>
                
                <!-- Ampère's Law -->
                <div class="equation-card" style="border-left: 5px solid var(--magnetic-color); border-right: 5px solid var(--electric-color);">
                    <div class="equation-title">
                        <i class="fas fa-exchange-alt"></i>
                        <h3>Ampère's Law with Maxwell's Correction</h3>
                    </div>
                    <p>
                        Ampère's Law (with Maxwell's displacement current correction) describes how magnetic fields are generated by electric currents 
                        and time-varying electric fields.
                    </p>
                    <div class="equation-math">
                        <div>Differential form:</div>
                        \[ \nabla \times \mathbf{B} = \mu_0 \mathbf{J} + \mu_0 \epsilon_0 \frac{\partial \mathbf{E}}{\partial t} \]
                        <div>Integral form:</div>
                        \[ \oint_{\partial S} \mathbf{B} \cdot d\mathbf{l} = \mu_0 \int_S \mathbf{J} \cdot d\mathbf{A} + \mu_0 \epsilon_0 \frac{d}{dt} \int_S \mathbf{E} \cdot d\mathbf{A} \]
                    </div>
                    <p>
                        Here, \(\mathbf{B}\) is the magnetic field, \(\mathbf{J}\) is the electric current density, \(\mu_0\) is the vacuum permeability, 
                        and \(\frac{\partial \mathbf{E}}{\partial t}\) is the rate of change of the electric field.
                        Maxwell's correction added the displacement current term, which is crucial for explaining electromagnetic waves.
                    </p>
                </div>
            </div>
            
            <div class="section">
                <div class="tabs">
                    <div class="tab active" data-tab="field-viz">Field Visualizations</div>
                    <div class="tab" data-tab="wave-viz">EM Wave Propagation</div>
                    <div class="tab" data-tab="calculator">Equation Calculator</div>
                </div>
                
                <!-- Field Visualization Tab -->
                <div class="tab-content active" id="field-viz-tab">
                    <div class="simulation-container">
                        <div class="visualization">
                            <div id="field-plot" style="width: 100%; height: 100%;"></div>
                        </div>
                        
                        <div class="controls-panel">
                            <h3>Field Configuration</h3>
                            
                            <div class="control-group">
                                <label for="field-type">Field Type</label>
                                <select id="field-type" style="width: 100%; padding: 8px; background-color: var(--surface); color: var(--text-primary); border: 1px solid var(--border-color); border-radius: 4px;">
                                    <option value="point-charge">Point Charge Electric Field</option>
                                    <option value="dipole-electric">Electric Dipole Field</option>
                                    <option value="current-wire">Current-Carrying Wire</option>
                                    <option value="bar-magnet">Bar Magnet Field</option>
                                    <option value="solenoid">Solenoid Field</option>
                                    <option value="combined">Combined Fields</option>
                                </select>
                            </div>
                            
                            <div class="control-group">
                                <label for="charge-slider">Charge Magnitude</label>
                                <div class="slider-container">
                                    <input type="range" id="charge-slider" min="-10" max="10" step="1" value="5">
                                    <div class="value-display" id="charge-value">5</div>
                                </div>
                            </div>
                            
                            <div class="control-group">
                                <label for="current-slider">Current Magnitude</label>
                                <div class="slider-container">
                                    <input type="range" id="current-slider" min="0" max="10" step="0.5" value="5">
                                    <div class="value-display" id="current-value">5</div>
                                </div>
                            </div>
                            
                            <div class="control-group">
                                <label for="view-type">Visualization Style</label>
                                <select id="view-type" style="width: 100%; padding: 8px; background-color: var(--surface); color: var(--text-primary); border: 1px solid var(--border-color); border-radius: 4px;">
                                    <option value="vector-field">Vector Field</option>
                                    <option value="field-lines">Field Lines</option>
                                    <option value="potential">Potential/Flux</option>
                                </select>
                            </div>
                            
                            <div class="button-group">
                                <button class="button" id="update-field-btn">
                                    <i class="fas fa-sync"></i> Update
                                </button>
                                <button class="button" id="reset-field-btn">
                                    <i class="fas fa-undo"></i> Reset
                                </button>
                            </div>
                            
                            <div class="field-legend">
                                <div class="legend-item">
                                    <div class="legend-color" style="background-color: var(--electric-color);"></div>
                                    <span>Electric Field</span>
                                </div>
                                <div class="legend-item">
                                    <div class="legend-color" style="background-color: var(--magnetic-color);"></div>
                                    <span>Magnetic Field</span>
                                </div>
                                <div class="legend-item">
                                    <div class="legend-color" style="background-color: var(--charge-color);"></div>
                                    <span>Charges</span>
                                </div>
                                <div class="legend-item">
                                    <div class="legend-color" style="background-color: var(--current-color);"></div>
                                    <span>Currents</span>
                                </div>
                            </div>
                        </div>
                    </div>
                </div>
                
                <!-- EM Wave Propagation Tab -->
                <div class="tab-content" id="wave-viz-tab">
                    <div class="simulation-container">
                        <div class="visualization">
                            <div id="wave-plot" style="width: 100%; height: 100%;"></div>
                        </div>
                        
                        <div class="controls-panel">
                            <h3>EM Wave Parameters</h3>
                            
                            <div class="control-group">
                                <label for="frequency-slider">Frequency (Hz)</label>
                                <div class="slider-container">
                                    <input type="range" id="frequency-slider" min="0.1" max="2" step="0.1" value="1">
                                    <div class="value-display" id="frequency-value">1</div>
                                </div>
                            </div>
                            
                            <div class="control-group">
                                <label for="amplitude-slider">Amplitude</label>
                                <div class="slider-container">
                                    <input type="range" id="amplitude-slider" min="0.1" max="2" step="0.1" value="1">
                                    <div class="value-display" id="amplitude-value">1</div>
                                </div>
                            </div>
                            
                            <div class="control-group">
                                <label for="wave-medium">Medium</label>
                                <select id="wave-medium" style="width: 100%; padding: 8px; background-color: var(--surface); color: var(--text-primary); border: 1px solid var(--border-color); border-radius: 4px;">
                                    <option value="vacuum">Vacuum</option>
                                    <option value="dielectric">Dielectric Material</option>
                                    <option value="conductor">Conducting Medium</option>
                                </select>
                            </div>
                            
                            <div class="control-group">
                                <label for="permittivity-slider">Relative Permittivity</label>
                                <div class="slider-container">
                                    <input type="range" id="permittivity-slider" min="1" max="10" step="0.5" value="1">
                                    <div class="value-display" id="permittivity-value">1</div>
                                </div>
                            </div>
                            
                            <div class="button-group">
                                <button class="button" id="play-wave-btn">
                                    <i class="fas fa-play"></i> <span id="play-btn-text">Play</span>
                                </button>
                                <button class="button" id="reset-wave-btn">
                                    <i class="fas fa-undo"></i> Reset
                                </button>
                            </div>
                            
                            <div class="field-legend">
                                <div class="legend-item">
                                    <div class="legend-color" style="background-color: var(--electric-color);"></div>
                                    <span>Electric Field</span>
                                </div>
                                <div class="legend-item">
                                    <div class="legend-color" style="background-color: var(--magnetic-color);"></div>
                                    <span>Magnetic Field</span>
                                </div>
                            </div>
                        </div>
                    </div>
                </div>
                
                <!-- Calculator Tab -->
                <div class="tab-content" id="calculator-tab">
                    <div class="simulation-container">
                        <div class="visualization" style="display: flex; flex-direction: column;">
                            <div id="calculator-display" style="height: 200px; margin-bottom: 20px; background-color: var(--surface); border-radius: 8px; padding: 15px; overflow: auto;">
                                <div style="font-family: monospace; font-size: 14px;">Select equation and enter values to calculate results...</div>
                            </div>
                            <div id="calculator-result" style="flex: 1; background-color: var(--surface); border-radius: 8px; padding: 15px;">
                                <h3>Result</h3>
                                <div id="result-output" style="margin-top: 15px; font-family: monospace; font-size: 16px;">
                                    No calculation performed yet.
                                </div>
                            </div>
                        </div>
                        
                        <div class="controls-panel">
                            <h3>Equation Calculator</h3>
                            
                            <div class="control-group">
                                <label for="equation-select">Select Equation</label>
                                <select id="equation-select" style="width: 100%; padding: 8px; background-color: var(--surface); color: var(--text-primary); border: 1px solid var(--border-color); border-radius: 4px;">
                                    <option value="gauss-electric">Gauss's Law (Electric)</option>
                                    <option value="gauss-magnetic">Gauss's Law (Magnetic)</option>
                                    <option value="faraday">Faraday's Law</option>
                                    <option value="ampere">Ampere's Law</option>
                                    <option value="wave-propagation">EM Wave Propagation</option>
                                    <option value="poynting">Poynting Vector</option>
                                </select>
                            </div>
                            
                            <div id="parameter-inputs">
                                <!-- Dynamic input fields will be added here based on selected equation -->
                            </div>
                            
                            <div class="button-group">
                                <button class="button" id="calculate-btn">
                                    <i class="fas fa-calculator"></i> Calculate
                                </button>
                                <button class="button" id="clear-calc-btn">
                                    <i class="fas fa-eraser"></i> Clear
                                </button>
                            </div>
                        </div>
                    </div>
                </div>
            </div>
            
            <div class="section">
                <h2>Electromagnetic Wave Propagation</h2>
                <p>
                    One of the most profound implications of Maxwell's equations is that they predict the existence of electromagnetic waves that propagate at the speed of light.
                    By taking the curl of Faraday's law and using Ampere's law, we can derive the wave equation for electromagnetic fields:
                </p>
                
                <div class="equation-math">
                    \[ \nabla^2 \mathbf{E} = \mu_0 \epsilon_0 \frac{\partial^2 \mathbf{E}}{\partial t^2} \]
                    \[ \nabla^2 \mathbf{B} = \mu_0 \epsilon_0 \frac{\partial^2 \mathbf{B}}{\partial t^2} \]
                </div>
                
                <p>
                    These equations show that both electric and magnetic fields can propagate as waves with speed:
                </p>
                
                <div class="equation-math">
                    \[ c = \frac{1}{\sqrt{\mu_0 \epsilon_0}} \approx 3 \times 10^8 \text{ m/s} \]
                </div>
                
                <p>
                    This predicted speed exactly matches the measured speed of light, which led Maxwell to propose that light itself is an electromagnetic wave.
                    This unification of electricity, magnetism, and optics was one of the greatest achievements in the history of physics.
                </p>
            </div>
            
            <div class="section">
                <h2>Applications and Significance</h2>
                <p>
                    Maxwell's equations form the foundation of classical electrodynamics and have countless applications in modern technology:
                </p>
                <ul>
                    <li><strong>Telecommunications:</strong> Radio, television, cellular networks, and wireless internet all rely on electromagnetic wave propagation described by Maxwell's equations.</li>
                    <li><strong>Electrical Engineering:</strong> The design of electrical circuits, transformers, motors, and generators is governed by these equations.</li>
                    <li><strong>Optics:</strong> The behavior of light, including reflection, refraction, diffraction, and interference, can be understood using Maxwell's equations.</li>
                    <li><strong>Antennas:</strong> The design of antennas for transmitting and receiving electromagnetic signals is based on solutions to Maxwell's equations.</li>
                    <li><strong>Medical Imaging:</strong> Technologies like MRI use electromagnetic principles derived from Maxwell's equations.</li>
                </ul>
                <p>
                    Beyond practical applications, Maxwell's equations represented a theoretical triumph that paved the way for modern physics. 
                    The apparent inconsistency between Maxwell's equations and Newtonian mechanics led to the development of Einstein's special relativity. 
                    Furthermore, the quantization of electromagnetic fields formed the basis for quantum electrodynamics.
                </p>
            </div>
        </div>
    </div>
<<<<<<< HEAD
{% endblock %}
{% block scripts %}
<script src="{{ url_for('static', filename='js/maxwells.js') }}"></script>
{% endblock %}
=======
    <!-- JavaScript -->
    <script src="{{ url_for('static', filename='js/maxwells.js') }}"></script>
    
    <!-- Navigation Dropdown JS -->
    <script>
        document.addEventListener('DOMContentLoaded', function() {
            // Add active class to parent dropdown if child link is active
            const activeLinks = document.querySelectorAll('.dropdown-menu a.active');
            activeLinks.forEach(link => {
                const parentDropdown = link.closest('.nav-dropdown');
                const dropdownToggle = parentDropdown.querySelector('.dropdown-toggle');
                dropdownToggle.classList.add('active');
            });
            
            // Handle click on dropdown toggle (for mobile)
            // page specific scripts...
        });
    </script>
    <script src="{{ url_for('static', filename='js/nav.js') }}"></script>
</body>
</html> 
>>>>>>> 159c513c
<|MERGE_RESOLUTION|>--- conflicted
+++ resolved
@@ -1,9 +1,5 @@
 {% extends "base.html" %}
-<<<<<<< HEAD
-{% block title %}Maxwell's Equations{% endblock %}
-=======
 {% block title %}Maxwell's Equations Visualization{% endblock %}
->>>>>>> 159c513c
 {% block head_extra %}
 <script src="https://code.jquery.com/jquery-3.6.0.min.js"></script>
 <script src="https://cdn.plot.ly/plotly-2.27.0.min.js"></script>
@@ -11,18 +7,13 @@
 <script src="https://cdn.jsdelivr.net/npm/three@0.132.2/examples/js/controls/OrbitControls.js"></script>
 <script src="https://polyfill.io/v3/polyfill.min.js?features=es6"></script>
 <script id="MathJax-script" async src="https://cdn.jsdelivr.net/npm/mathjax@3/es5/tex-mml-chtml.js"></script>
-<<<<<<< HEAD
 <link rel="stylesheet" href="https://cdnjs.cloudflare.com/ajax/libs/font-awesome/6.0.0-beta3/css/all.min.css">
 <link rel="stylesheet" href="https://cdnjs.cloudflare.com/ajax/libs/normalize/8.0.1/normalize.min.css">
 <link rel="stylesheet" href="https://cdnjs.cloudflare.com/ajax/libs/font-awesome/6.4.0/css/all.min.css">
 <link rel="stylesheet" href="{{ url_for('static', filename='css/main.css') }}">
 <script src="{{ url_for('static', filename='js/plotly-defaults.js') }}"></script>
 <style>
-=======
-<script src="{{ url_for('static', filename='js/plotly-defaults.js') }}"></script>
-    <style>
->>>>>>> 159c513c
-        
+  
         body {
             font-family: 'Segoe UI', Tahoma, Geneva, Verdana, sans-serif;
             margin: 0;
@@ -446,29 +437,9 @@
                 width: 100%;
             }
         }
-<<<<<<< HEAD
 </style>
 {% endblock %}
 {% block content %}
-=======
-    </style>
-</head>
-<body>
-    <!-- Site Header -->
-    <header class="site-header">
-        <div class="container">
-            <div class="header-content">
-                <a href="/" class="logo">
-                    <i class="fas fa-bolt"></i>
-                    4D Manifold Explorer
-                </a>
-                {% include 'nav.html' %}
-            </div>
-        </div>
-    </header>
-    
-    <!-- Main Content -->
->>>>>>> 159c513c
     <div class="content">
         <div class="container">
             <h1>Maxwell's Equations Visualization</h1>
@@ -823,31 +794,7 @@
             </div>
         </div>
     </div>
-<<<<<<< HEAD
 {% endblock %}
 {% block scripts %}
 <script src="{{ url_for('static', filename='js/maxwells.js') }}"></script>
-{% endblock %}
-=======
-    <!-- JavaScript -->
-    <script src="{{ url_for('static', filename='js/maxwells.js') }}"></script>
-    
-    <!-- Navigation Dropdown JS -->
-    <script>
-        document.addEventListener('DOMContentLoaded', function() {
-            // Add active class to parent dropdown if child link is active
-            const activeLinks = document.querySelectorAll('.dropdown-menu a.active');
-            activeLinks.forEach(link => {
-                const parentDropdown = link.closest('.nav-dropdown');
-                const dropdownToggle = parentDropdown.querySelector('.dropdown-toggle');
-                dropdownToggle.classList.add('active');
-            });
-            
-            // Handle click on dropdown toggle (for mobile)
-            // page specific scripts...
-        });
-    </script>
-    <script src="{{ url_for('static', filename='js/nav.js') }}"></script>
-</body>
-</html> 
->>>>>>> 159c513c
+{% endblock %}