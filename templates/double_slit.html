{% extends "base.html" %}
{% block title %}Double Slit Experiment{% endblock %}
{% block head_extra %}
<script src="https://cdn.plot.ly/plotly-2.27.0.min.js"></script>
<script src="https://cdn.jsdelivr.net/npm/three@0.132.2/build/three.min.js"></script>
<script src="https://cdn.jsdelivr.net/npm/three@0.132.2/examples/js/controls/OrbitControls.js"></script>
<script src="{{ url_for('static', filename='js/plotly-defaults.js') }}"></script>
<style>
        
        body {
            font-family: 'Segoe UI', Tahoma, Geneva, Verdana, sans-serif;
            margin: 0;
            padding: 0;
            background-color: var(--dark-bg);
            color: var(--text-primary);
            line-height: 1.6;
        }
        
        .container {
            max-width: 1400px;
            margin: 0 auto;
            padding: 20px;
        }
        
        /* Site Header Styles */
        .site-header {
            position: fixed;
            width: 100%;
            top: 0;
            z-index: 1000;
            background-color: rgba(18, 18, 18, 0.9);
            backdrop-filter: blur(10px);
            border-bottom: 1px solid var(--border-color);
            transition: all 0.3s ease;
            padding: 15px 0;
        }
        
        .header-content {
            display: flex;
            justify-content: space-between;
            align-items: center;
        }
        
        .logo {
            font-size: 1.8rem;
            font-weight: 300;
            color: var(--primary);
            text-decoration: none;
            display: flex;
            align-items: center;
            gap: 10px;
        }
        
        .logo i {
            font-size: 1.5rem;
        }
        
        .nav-links {
            display: flex;
            gap: 30px;
        }
        
        .nav-links a {
            color: var(--text-secondary);
            text-decoration: none;
            font-size: 1rem;
            transition: all 0.3s ease;
            padding: 5px 0;
            position: relative;
        }
        
        .nav-links a:hover, .nav-links a.active {
            color: var(--primary);
        }
        
        .nav-links a::after {
            content: '';
            position: absolute;
            bottom: 0;
            left: 0;
            width: 0%;
            height: 2px;
            background-color: var(--primary);
            transition: width 0.3s ease;
        }
        
        .nav-links a:hover::after, .nav-links a.active::after {
            width: 100%;
        }
        
        /* Dropdown Menu Styles */
        .nav-dropdown {
            position: relative;
            display: inline-block;
        }
        
        .dropdown-toggle {
            display: flex;
            align-items: center;
            cursor: pointer;
        }
        
        .dropdown-toggle i {
            margin-left: 5px;
            transition: transform 0.3s ease;
        }
        
        .dropdown-menu {
            position: absolute;
            top: 100%;
            left: 0;
            background-color: var(--surface);
            min-width: 180px;
            box-shadow: 0 8px 16px rgba(0, 0, 0, 0.1);
            border-radius: 8px;
            padding: 10px 0;
            z-index: 1000;
            opacity: 0;
            visibility: hidden;
            transform: translateY(10px);
            transition: all 0.3s ease;
        }
        
        .nav-dropdown:hover .dropdown-menu {
            opacity: 1;
            visibility: visible;
            transform: translateY(0);
        }
        
        .nav-dropdown:hover .dropdown-toggle i {
            transform: rotate(180deg);
        }
        
        .dropdown-menu a {
            display: block;
            padding: 8px 15px;
            width: 100%;
            text-align: left;
        }
        
        .dropdown-menu a::after {
            display: none;
        }
        
        .dropdown-menu a:hover {
            background-color: var(--surface-light);
        }
        
        /* Main content padding for fixed header */
        .main-content {
            margin-top: 80px;
        }
        
        header {
            text-align: center;
            padding: 20px 0;
            margin-bottom: 30px;
            border-bottom: 1px solid var(--border-color);
        }
        
        header h1 {
            font-size: 2.2rem;
            margin-bottom: 10px;
            color: var(--text-primary);
        }
        
        header .subtitle {
            font-size: 1.2rem;
            margin-bottom: 20px;
            color: var(--text-secondary);
        }
        
        .visualization-container {
            display: grid;
            grid-template-columns: 1fr;
            gap: 20px;
            margin: 20px 0;
        }
        
        #scene {
            width: 100%;
            height: 400px;
            margin-bottom: 20px;
            background-color: var(--surface);
            border-radius: 8px;
            overflow: hidden;
        }
        
        #plot {
            width: 100%;
            height: 300px;
            background-color: var(--surface);
            border-radius: 8px;
            padding: 15px;
            margin-bottom: 20px;
        }
        
        .controls-container {
            background-color: var(--surface);
            border-radius: 8px;
            padding: 20px;
            margin-bottom: 20px;
        }
        
        .control-row {
            display: flex;
            flex-wrap: wrap;
            gap: 20px;
            margin-bottom: 15px;
        }
        
        .control-col {
            flex: 1;
            min-width: 200px;
        }
        
        .slider-container {
            margin-bottom: 15px;
        }
        
        .slider-label {
            display: flex;
            justify-content: space-between;
            margin-bottom: 5px;
        }
        
        .mode-buttons {
            display: flex;
            gap: 10px;
            margin-bottom: 15px;
        }
        
        .theory-section {
            background-color: var(--surface);
            border-radius: 8px;
            padding: 20px;
        }
        
        .equation-display {
            padding: 10px;
            background: rgba(0,0,0,0.2);
            border-radius: 4px;
            overflow-x: auto;
            margin: 10px 0;
            font-family: monospace;
        }
        
        /* Mobile styles */
        @media (max-width: 768px) {
            .nav-links {
                flex-direction: column;
                gap: 15px;
            }
            
            .dropdown-menu {
                position: static;
                opacity: 0;
                visibility: hidden;
                height: 0;
                transform: none;
                box-shadow: none;
                padding: 0;
                transition: opacity 0.3s ease;
            }
            
            .dropdown-menu.show {
                opacity: 1;
                visibility: visible;
                height: auto;
                padding: 10px 0;
                margin-top: 10px;
                margin-left: 15px;
                border-left: 2px solid var(--primary);
            }
            
            .dropdown-toggle {
                justify-content: space-between;
            }
            
            .nav-dropdown {
                width: 100%;
            }
            
            #scene {
                height: 50vh;
            }
            
            #plot {
                height: 25vh;
            }
        }
<<<<<<< HEAD

=======
>>>>>>> ed15a12f
</style>
{% endblock %}
{% block content %}
    <div class="main-content">
        <div class="container">
            <header>
                <h1>Double-Slit Experiment Visualization</h1>
                <div class="subtitle">
                    Exploring wave-particle duality and quantum interference
                </div>
            </header>

            <div class="visualization-container">
                <div id="scene"></div>
                <div id="plot"></div>
                <div class="controls-container">
                    <div class="control-row">
                        <div class="control-col">
                            <div class="slider-container">
                                <label for="d-slider" class="slider-label">Slit Separation (d): <span id="d-value">1.0</span></label>
                                <input type="range" id="d-slider" min="0.1" max="2" step="0.1" value="1">
                            </div>
                        </div>
                        <div class="control-col">
                            <div class="slider-container">
                                <label for="lambda-slider" class="slider-label">Wavelength (λ): <span id="lambda-value">0.1</span></label>
                                <input type="range" id="lambda-slider" min="0.01" max="0.2" step="0.01" value="0.1">
                            </div>
                        </div>
                    </div>
                    <div class="mode-buttons">
                        <label>
                            <input type="checkbox" id="mode-toggle"> Particle Mode
                        </label>
                    </div>
                    <div class="control-row">
                        <button id="play-button">Play/Pause</button>
                        <button id="reset-button">Reset</button>
                    </div>
                </div>
            </div>

            <div class="theory-section">
                <h2>Theory & Mathematics</h2>
                <p>
                    The double-slit experiment is a fundamental demonstration of wave-particle duality in quantum mechanics. 
                    When particles (such as electrons or photons) pass through two slits, they exhibit both particle-like and wave-like behavior.
                </p>
                
                <h3>Mathematical Description</h3>
                <p>
                    The interference pattern on the detection screen is described by the intensity function:
                </p>
                <div class="equation-display">
                    \[ I(x) = \cos^2\left(\frac{\pi d x}{\lambda L}\right) \]
                </div>
                <p>
                    where:
                </p>
                <ul>
                    <li>\(d\) is the separation between the slits</li>
                    <li>\(x\) is the position on the detection screen</li>
                    <li>\(\lambda\) is the wavelength of the particles</li>
                    <li>\(L\) is the distance from the slits to the detection screen</li>
                </ul>

                <h3>Wave-Particle Duality</h3>
                <p>
                    The experiment demonstrates several key concepts in quantum mechanics:
                </p>
                <ul>
                    <li><strong>Wave Behavior:</strong> The interference pattern shows that particles can behave like waves, creating constructive and destructive interference.</li>
                    <li><strong>Particle Behavior:</strong> Individual particles are detected as discrete points on the screen, showing their particle-like nature.</li>
                    <li><strong>Probability Distribution:</strong> The intensity pattern represents the probability of detecting particles at different positions.</li>
                    <li><strong>Measurement Effects:</strong> The act of measuring which slit a particle passes through affects the interference pattern.</li>
                </ul>

                <h3>Historical Significance</h3>
                <p>
                    The double-slit experiment played a crucial role in the development of quantum mechanics:
                </p>
                <ul>
                    <li>Thomas Young's original experiment with light (1801) demonstrated wave nature</li>
                    <li>Davisson-Germer experiment (1927) showed electron diffraction</li>
                    <li>Modern versions with single particles demonstrate wave-particle duality</li>
                    <li>Delayed-choice experiments reveal the role of measurement in quantum systems</li>
                </ul>
            </div>
        </div>
    </div>
{% endblock %}
{% block scripts %}
<<<<<<< HEAD
    <script src="{{ url_for('static', filename='js/double_slit.js') }}"></script>
{% endblock %}
=======
    <script src="{{ url_for('static', filename='js/nav.js') }}"></script>
</body>
</html> 
>>>>>>> ed15a12f
<|MERGE_RESOLUTION|>--- conflicted
+++ resolved
@@ -289,10 +289,6 @@
                 height: 25vh;
             }
         }
-<<<<<<< HEAD
-
-=======
->>>>>>> ed15a12f
 </style>
 {% endblock %}
 {% block content %}
@@ -385,11 +381,5 @@
     </div>
 {% endblock %}
 {% block scripts %}
-<<<<<<< HEAD
     <script src="{{ url_for('static', filename='js/double_slit.js') }}"></script>
 {% endblock %}
-=======
-    <script src="{{ url_for('static', filename='js/nav.js') }}"></script>
-</body>
-</html> 
->>>>>>> ed15a12f
