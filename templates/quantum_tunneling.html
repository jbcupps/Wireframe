{% extends "base.html" %}
{% block title %}Quantum Tunneling - 4D Manifold Explorer{% endblock %}
{% block head_extra %}
<script src="https://code.jquery.com/jquery-3.6.0.min.js"></script>
<script src="https://cdn.plot.ly/plotly-2.27.0.min.js"></script>
<script src="https://cdnjs.cloudflare.com/ajax/libs/mathjs/11.8.0/math.min.js"></script>
<script src="https://cdnjs.cloudflare.com/ajax/libs/three.js/r134/three.min.js"></script>
<script src="https://unpkg.com/three@0.134.0/examples/js/controls/OrbitControls.js"></script>
<link rel="stylesheet" href="https://cdnjs.cloudflare.com/ajax/libs/font-awesome/6.0.0-beta3/css/all.min.css">
<script src="{{ url_for('static', filename='js/plotly-defaults.js') }}"></script>
    <style>
        
        body {
            font-family: 'Segoe UI', Tahoma, Geneva, Verdana, sans-serif;
            margin: 0;
            padding: 0;
            background-color: var(--background);
            color: var(--text-primary);
            line-height: 1.6;
        }
        
        .container {
            max-width: 1400px;
            margin: 0 auto;
            padding: 20px;
            width: 100%;
            box-sizing: border-box;
        }
        
        .site-header {
            position: fixed;
            top: 0;
            left: 0;
            right: 0;
            background-color: rgba(30, 30, 30, 0.8);
            backdrop-filter: blur(10px);
            border-bottom: 1px solid var(--border-color);
            z-index: 1000;
            padding: 0 20px;
        }
        
        .header-content {
            display: flex;
            justify-content: space-between;
            align-items: center;
            max-width: 1200px;
            margin: 0 auto;
            height: 60px;
        }
        
        .logo {
            font-size: 1.2rem;
            font-weight: bold;
            color: var(--text-primary);
            text-decoration: none;
        }
        
        .nav-links {
            display: flex;
            gap: 20px;
        }
        
        .nav-links a {
            color: var(--text-secondary);
            text-decoration: none;
            font-size: 0.9rem;
            transition: color 0.2s ease;
            padding: 5px 0;
        }
        
        .nav-links a:hover, .nav-links a.active {
            color: var(--primary);
        }
        
        .main-content {
            display: flex;
            flex-direction: row;
            gap: 20px;
            width: 100%;
            margin: 80px auto 0;
            padding: 0 20px;
            box-sizing: border-box;
        }
        
        .visualization-panel {
            flex: 3;
            background-color: var(--surface);
            border-radius: 12px;
            box-shadow: 0 4px 20px rgba(0, 0, 0, 0.5);
            overflow: hidden;
            position: relative;
            min-height: 500px;
            height: calc(100vh - 200px);
            max-height: 800px;
        }
        
        #scene {
            width: 100%;
            height: 60%;
            background-color: rgba(30, 30, 30, 0.5);
            border: 1px solid rgba(255, 255, 255, 0.1);
        }
        
        #plot {
            width: 100%;
            height: 40%;
            background-color: rgba(30, 30, 30, 0.5);
            border: 1px solid rgba(255, 255, 255, 0.1);
        }
        
        .controls-panel {
            flex: 1;
            display: flex;
            flex-direction: column;
            gap: 15px;
            min-width: 300px;
            max-width: 350px;
            height: fit-content;
        }
        
        .control-card {
            background-color: var(--surface);
            border-radius: 12px;
            padding: 20px;
            box-shadow: 0 4px 20px rgba(0, 0, 0, 0.2);
        }
        
        .card-header {
            margin-bottom: 15px;
            display: flex;
            justify-content: space-between;
            align-items: center;
        }
        
        .card-title {
            font-size: 1.1rem;
            font-weight: 500;
            margin: 0;
        }
        
        .slider-container {
            margin-bottom: 15px;
            position: relative;
        }
        
        label {
            display: block;
            margin-bottom: 8px;
            font-size: 0.9rem;
            color: var(--text-secondary);
            padding-right: 35px;
        }
        
        input[type="range"] {
            width: 100%;
            height: 4px;
            background: var(--surface-light);
            border-radius: 5px;
            outline: none;
            opacity: 0.7;
            transition: opacity 0.2s;
            margin-top: 8px;
        }
        
        input[type="range"]:hover {
            opacity: 1;
        }
        
        input[type="range"]::-webkit-slider-thumb {
            -webkit-appearance: none;
            width: 16px;
            height: 16px;
            background: var(--primary);
            border-radius: 50%;
            cursor: pointer;
            transition: all 0.2s ease;
        }
        
        input[type="range"]::-webkit-slider-thumb:hover {
            transform: scale(1.2);
            background: var(--primary-variant);
        }
        
        .value-display {
            position: absolute;
            right: 0;
            top: 0;
            font-size: 0.9rem;
            color: var(--text-secondary);
        }
        
        button {
            background-color: var(--primary);
            color: white;
            border: none;
            padding: 10px 20px;
            border-radius: 6px;
            cursor: pointer;
            font-size: 0.9rem;
            transition: all 0.3s ease;
            width: 100%;
        }
        
        button:hover {
            background-color: var(--primary-variant);
            transform: translateY(-2px);
        }
        
        #probabilities {
            background-color: var(--surface);
            border-radius: 12px;
            padding: 20px;
            box-shadow: 0 4px 20px rgba(0, 0, 0, 0.2);
        }
        
        .probability-item {
            display: flex;
            justify-content: space-between;
            margin-bottom: 10px;
            font-size: 0.9rem;
            color: var(--text-secondary);
        }
        
        .probability-value {
            color: var(--primary);
            font-weight: 500;
        }
        
        /* Page-specific styles */
        .content-wrapper {
            margin-top: 80px;
            padding: 20px;
        }
        
        #scene { 
            width: 100%; 
            height: 60vh; 
            background-color: var(--surface);
            border-radius: 8px;
            overflow: hidden;
        }
        
        #plot { 
            width: 100%; 
            height: 30vh; 
            margin-top: 20px;
            background-color: var(--surface);
            border-radius: 8px;
            padding: 15px;
        }
        
        #controls { 
            padding: 20px; 
            background-color: var(--surface);
            border-radius: 8px;
            margin: 20px 0;
        }
        
        #probabilities { 
            padding: 20px; 
            background-color: var(--surface);
            border-radius: 8px;
            margin-bottom: 20px;
        }
        
        .slider-container {
            margin-bottom: 15px;
        }
        
        .slider-label {
            display: flex;
            justify-content: space-between;
            margin-bottom: 5px;
        }
    </style>
<<<<<<< HEAD
{% endblock %}
{% block content %}
=======
</head>
<body>
    <header class="site-header">
        <div class="header-content">
            <a href="/" class="logo">4D Manifold Explorer</a>
            {% include 'nav.html' %}
        </div>
    </header>

>>>>>>> 0160dde9
    <div class="main-content">
        <div class="visualization-panel">
            <div id="scene"></div>
            <div id="plot"></div>
        </div>
        
        <div class="controls-panel">
            <div class="control-card">
                <div class="card-header">
                    <h3 class="card-title">Simulation Controls</h3>
                </div>
                <div class="slider-container">
                    <label for="V-slider">Barrier Height (V)</label>
                    <input type="range" id="V-slider" min="0" max="10" step="0.1" value="5">
                    <span class="value-display" id="V-value">5</span>
                </div>
                <div class="slider-container">
                    <label for="d-slider">Barrier Width (d)</label>
                    <input type="range" id="d-slider" min="0.1" max="2" step="0.1" value="1">
                    <span class="value-display" id="d-value">1</span>
                </div>
                <div class="slider-container">
                    <label for="p0-slider">Initial Momentum (p₀)</label>
                    <input type="range" id="p0-slider" min="0" max="10" step="0.1" value="2">
                    <span class="value-display" id="p0-value">2</span>
                </div>
                <button id="play-button">Play/Pause</button>
            </div>
            
            <div id="probabilities">
                <h3 class="card-title">Probabilities</h3>
                <div class="probability-item">
                    <span>Left:</span>
                    <span class="probability-value" id="p-left">0</span>
                </div>
                <div class="probability-item">
                    <span>Inside:</span>
                    <span class="probability-value" id="p-inside">0</span>
                </div>
                <div class="probability-item">
                    <span>Right:</span>
                    <span class="probability-value" id="p-right">0</span>
                </div>
            </div>
        </div>
    </div>
<<<<<<< HEAD
{% endblock %}
{% block scripts %}
<script src="{{ url_for('static', filename='js/quantum_tunneling.js') }}"></script>
{% endblock %}
=======

    <script src="{{ url_for('static', filename='js/quantum_tunneling.js') }}"></script>
    <script src="{{ url_for('static', filename='js/nav.js') }}"></script>
</body>
</html> 
>>>>>>> 0160dde9
<|MERGE_RESOLUTION|>--- conflicted
+++ resolved
@@ -273,10 +273,6 @@
             margin-bottom: 5px;
         }
     </style>
-<<<<<<< HEAD
-{% endblock %}
-{% block content %}
-=======
 </head>
 <body>
     <header class="site-header">
@@ -285,8 +281,6 @@
             {% include 'nav.html' %}
         </div>
     </header>
-
->>>>>>> 0160dde9
     <div class="main-content">
         <div class="visualization-panel">
             <div id="scene"></div>
@@ -333,15 +327,7 @@
             </div>
         </div>
     </div>
-<<<<<<< HEAD
-{% endblock %}
-{% block scripts %}
-<script src="{{ url_for('static', filename='js/quantum_tunneling.js') }}"></script>
-{% endblock %}
-=======
-
     <script src="{{ url_for('static', filename='js/quantum_tunneling.js') }}"></script>
     <script src="{{ url_for('static', filename='js/nav.js') }}"></script>
 </body>
 </html> 
->>>>>>> 0160dde9
