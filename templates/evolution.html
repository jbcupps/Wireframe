--- conflicted
+++ resolved
@@ -1152,38 +1152,6 @@
         
         // Initialize sliders
         document.addEventListener('DOMContentLoaded', function() {
-<<<<<<< HEAD
-=======
-            console.log("Initializing sliders for evolutionary programming interface");
-            
-            // Check if Plotly is loaded
-            if (typeof Plotly === 'undefined') {
-                console.error("Plotly library is not loaded! This will prevent visualizations from working.");
-                alert("Visualization library (Plotly) failed to load. Please try refreshing the page.");
-            } else {
-                console.log("Plotly visualization library loaded successfully: v" + Plotly.version);
-            }
-            
-            // Initialize all slider values
-            document.querySelectorAll('input[type="range"]').forEach(slider => {
-                updateSliderValue(slider.id);
-                
-                // Add event listeners to each slider to update values when moved
-                slider.addEventListener('input', function() {
-                    updateSliderValue(this.id);
-                });
-            });
-            
-            console.log("Evolutionary Programming interface loaded successfully");
-            
-            // Display the compatibility legend explanation
-            console.log("Compatibility appearance standards loaded: compatible (green), incompatible (red), neutral (blue), highlighted (yellow)");
-        });
-    </script>
-<script src="/static/js/evolution.js"></script>
-{% endblock %}
-=======
->>>>>>> 159c513c
             // page specific scripts...
         });
     </script>
