{% extends "base.html" %}
<<<<<<< HEAD
{% block title %}Quantum Tunneling{% endblock %}
=======
{% block title %}Quantum Tunneling - 4D Manifold Explorer{% endblock %}
>>>>>>> 159c513c
{% block head_extra %}
<script src="https://code.jquery.com/jquery-3.6.0.min.js"></script>
<script src="https://cdn.plot.ly/plotly-2.27.0.min.js"></script>
<script src="https://cdnjs.cloudflare.com/ajax/libs/mathjs/11.8.0/math.min.js"></script>
<script src="https://cdnjs.cloudflare.com/ajax/libs/three.js/r134/three.min.js"></script>
<script src="https://unpkg.com/three@0.134.0/examples/js/controls/OrbitControls.js"></script>
<link rel="stylesheet" href="https://cdnjs.cloudflare.com/ajax/libs/font-awesome/6.0.0-beta3/css/all.min.css">
<<<<<<< HEAD
<link rel="stylesheet" href="https://cdnjs.cloudflare.com/ajax/libs/normalize/8.0.1/normalize.min.css">
<link rel="stylesheet" href="{{ url_for('static', filename='css/main.css') }}">
<script src="https://cdn.plot.ly/plotly-latest.min.js"></script>
<script src="{{ url_for('static', filename='js/plotly-defaults.js') }}"></script>
<style>
=======
<script src="{{ url_for('static', filename='js/plotly-defaults.js') }}"></script>
    <style>
>>>>>>> 159c513c
        
        body {
            font-family: 'Segoe UI', Tahoma, Geneva, Verdana, sans-serif;
            margin: 0;
            padding: 0;
            background-color: var(--background);
            color: var(--text-primary);
            line-height: 1.6;
        }
        
        .container {
            max-width: 1400px;
            margin: 0 auto;
            padding: 20px;
            width: 100%;
            box-sizing: border-box;
        }
        
        .site-header {
            position: fixed;
            top: 0;
            left: 0;
            right: 0;
            background-color: rgba(30, 30, 30, 0.8);
            backdrop-filter: blur(10px);
            border-bottom: 1px solid var(--border-color);
            z-index: 1000;
            padding: 0 20px;
        }
        
        .header-content {
            display: flex;
            justify-content: space-between;
            align-items: center;
            max-width: 1200px;
            margin: 0 auto;
            height: 60px;
        }
        
        .logo {
            font-size: 1.2rem;
            font-weight: bold;
            color: var(--text-primary);
            text-decoration: none;
        }
        
        .nav-links {
            display: flex;
            gap: 20px;
        }
        
        .nav-links a {
            color: var(--text-secondary);
            text-decoration: none;
            font-size: 0.9rem;
            transition: color 0.2s ease;
            padding: 5px 0;
        }
        
        .nav-links a:hover, .nav-links a.active {
            color: var(--primary);
        }
        
        .main-content {
            display: flex;
            flex-direction: row;
            gap: 20px;
            width: 100%;
            margin: 80px auto 0;
            padding: 0 20px;
            box-sizing: border-box;
        }
        
        .visualization-panel {
            flex: 3;
            background-color: var(--surface);
            border-radius: 12px;
            box-shadow: 0 4px 20px rgba(0, 0, 0, 0.5);
            overflow: hidden;
            position: relative;
            min-height: 500px;
            height: calc(100vh - 200px);
            max-height: 800px;
        }
        
        #scene {
            width: 100%;
            height: 60%;
            background-color: rgba(30, 30, 30, 0.5);
            border: 1px solid rgba(255, 255, 255, 0.1);
        }
        
        #plot {
            width: 100%;
            height: 40%;
            background-color: rgba(30, 30, 30, 0.5);
            border: 1px solid rgba(255, 255, 255, 0.1);
        }
        
        .controls-panel {
            flex: 1;
            display: flex;
            flex-direction: column;
            gap: 15px;
            min-width: 300px;
            max-width: 350px;
            height: fit-content;
        }
        
        .control-card {
            background-color: var(--surface);
            border-radius: 12px;
            padding: 20px;
            box-shadow: 0 4px 20px rgba(0, 0, 0, 0.2);
        }
        
        .card-header {
            margin-bottom: 15px;
            display: flex;
            justify-content: space-between;
            align-items: center;
        }
        
        .card-title {
            font-size: 1.1rem;
            font-weight: 500;
            margin: 0;
        }
        
        .slider-container {
            margin-bottom: 15px;
            position: relative;
        }
        
        label {
            display: block;
            margin-bottom: 8px;
            font-size: 0.9rem;
            color: var(--text-secondary);
            padding-right: 35px;
        }
        
        input[type="range"] {
            width: 100%;
            height: 4px;
            background: var(--surface-light);
            border-radius: 5px;
            outline: none;
            opacity: 0.7;
            transition: opacity 0.2s;
            margin-top: 8px;
        }
        
        input[type="range"]:hover {
            opacity: 1;
        }
        
        input[type="range"]::-webkit-slider-thumb {
            -webkit-appearance: none;
            width: 16px;
            height: 16px;
            background: var(--primary);
            border-radius: 50%;
            cursor: pointer;
            transition: all 0.2s ease;
        }
        
        input[type="range"]::-webkit-slider-thumb:hover {
            transform: scale(1.2);
            background: var(--primary-variant);
        }
        
        .value-display {
            position: absolute;
            right: 0;
            top: 0;
            font-size: 0.9rem;
            color: var(--text-secondary);
        }
        
        button {
            background-color: var(--primary);
            color: white;
            border: none;
            padding: 10px 20px;
            border-radius: 6px;
            cursor: pointer;
            font-size: 0.9rem;
            transition: all 0.3s ease;
            width: 100%;
        }
        
        button:hover {
            background-color: var(--primary-variant);
            transform: translateY(-2px);
        }
        
        #probabilities {
            background-color: var(--surface);
            border-radius: 12px;
            padding: 20px;
            box-shadow: 0 4px 20px rgba(0, 0, 0, 0.2);
        }
        
        .probability-item {
            display: flex;
            justify-content: space-between;
            margin-bottom: 10px;
            font-size: 0.9rem;
            color: var(--text-secondary);
        }
        
        .probability-value {
            color: var(--primary);
            font-weight: 500;
        }
        
        /* Page-specific styles */
        .content-wrapper {
            margin-top: 80px;
            padding: 20px;
        }
        
        #scene { 
            width: 100%; 
            height: 60vh; 
            background-color: var(--surface);
            border-radius: 8px;
            overflow: hidden;
        }
        
        #plot { 
            width: 100%; 
            height: 30vh; 
            margin-top: 20px;
            background-color: var(--surface);
            border-radius: 8px;
            padding: 15px;
        }
        
        #controls { 
            padding: 20px; 
            background-color: var(--surface);
            border-radius: 8px;
            margin: 20px 0;
        }
        
        #probabilities { 
            padding: 20px; 
            background-color: var(--surface);
            border-radius: 8px;
            margin-bottom: 20px;
        }
        
        .slider-container {
            margin-bottom: 15px;
        }
        
        .slider-label {
            display: flex;
            justify-content: space-between;
            margin-bottom: 5px;
        }
<<<<<<< HEAD
</style>
{% endblock %}
{% block content %}
=======
    </style>
</head>
<body>
    <header class="site-header">
        <div class="header-content">
            <a href="/" class="logo">4D Manifold Explorer</a>
            {% include 'nav.html' %}
        </div>
    </header>
>>>>>>> 159c513c
    <div class="main-content">
        <div class="visualization-panel">
            <div id="scene"></div>
            <div id="plot"></div>
        </div>
        
        <div class="controls-panel">
            <div class="control-card">
                <div class="card-header">
                    <h3 class="card-title">Simulation Controls</h3>
                </div>
                <div class="slider-container">
                    <label for="V-slider">Barrier Height (V)</label>
                    <input type="range" id="V-slider" min="0" max="10" step="0.1" value="5">
                    <span class="value-display" id="V-value">5</span>
                </div>
                <div class="slider-container">
                    <label for="d-slider">Barrier Width (d)</label>
                    <input type="range" id="d-slider" min="0.1" max="2" step="0.1" value="1">
                    <span class="value-display" id="d-value">1</span>
                </div>
                <div class="slider-container">
                    <label for="p0-slider">Initial Momentum (p₀)</label>
                    <input type="range" id="p0-slider" min="0" max="10" step="0.1" value="2">
                    <span class="value-display" id="p0-value">2</span>
                </div>
                <button id="play-button">Play/Pause</button>
            </div>
            
            <div id="probabilities">
                <h3 class="card-title">Probabilities</h3>
                <div class="probability-item">
                    <span>Left:</span>
                    <span class="probability-value" id="p-left">0</span>
                </div>
                <div class="probability-item">
                    <span>Inside:</span>
                    <span class="probability-value" id="p-inside">0</span>
                </div>
                <div class="probability-item">
                    <span>Right:</span>
                    <span class="probability-value" id="p-right">0</span>
                </div>
            </div>
        </div>
    </div>
<<<<<<< HEAD

{% endblock %}
{% block scripts %}
    <script src="{{ url_for('static', filename='js/quantum_tunneling.js') }}"></script>
{% endblock %}
=======
    <script src="{{ url_for('static', filename='js/quantum_tunneling.js') }}"></script>
    <script src="{{ url_for('static', filename='js/nav.js') }}"></script>
</body>
</html> 
>>>>>>> 159c513c
<|MERGE_RESOLUTION|>--- conflicted
+++ resolved
@@ -1,9 +1,5 @@
 {% extends "base.html" %}
-<<<<<<< HEAD
 {% block title %}Quantum Tunneling{% endblock %}
-=======
-{% block title %}Quantum Tunneling - 4D Manifold Explorer{% endblock %}
->>>>>>> 159c513c
 {% block head_extra %}
 <script src="https://code.jquery.com/jquery-3.6.0.min.js"></script>
 <script src="https://cdn.plot.ly/plotly-2.27.0.min.js"></script>
@@ -11,16 +7,11 @@
 <script src="https://cdnjs.cloudflare.com/ajax/libs/three.js/r134/three.min.js"></script>
 <script src="https://unpkg.com/three@0.134.0/examples/js/controls/OrbitControls.js"></script>
 <link rel="stylesheet" href="https://cdnjs.cloudflare.com/ajax/libs/font-awesome/6.0.0-beta3/css/all.min.css">
-<<<<<<< HEAD
 <link rel="stylesheet" href="https://cdnjs.cloudflare.com/ajax/libs/normalize/8.0.1/normalize.min.css">
 <link rel="stylesheet" href="{{ url_for('static', filename='css/main.css') }}">
 <script src="https://cdn.plot.ly/plotly-latest.min.js"></script>
 <script src="{{ url_for('static', filename='js/plotly-defaults.js') }}"></script>
 <style>
-=======
-<script src="{{ url_for('static', filename='js/plotly-defaults.js') }}"></script>
-    <style>
->>>>>>> 159c513c
         
         body {
             font-family: 'Segoe UI', Tahoma, Geneva, Verdana, sans-serif;
@@ -284,21 +275,9 @@
             justify-content: space-between;
             margin-bottom: 5px;
         }
-<<<<<<< HEAD
 </style>
 {% endblock %}
 {% block content %}
-=======
-    </style>
-</head>
-<body>
-    <header class="site-header">
-        <div class="header-content">
-            <a href="/" class="logo">4D Manifold Explorer</a>
-            {% include 'nav.html' %}
-        </div>
-    </header>
->>>>>>> 159c513c
     <div class="main-content">
         <div class="visualization-panel">
             <div id="scene"></div>
@@ -345,15 +324,8 @@
             </div>
         </div>
     </div>
-<<<<<<< HEAD
 
 {% endblock %}
 {% block scripts %}
     <script src="{{ url_for('static', filename='js/quantum_tunneling.js') }}"></script>
 {% endblock %}
-=======
-    <script src="{{ url_for('static', filename='js/quantum_tunneling.js') }}"></script>
-    <script src="{{ url_for('static', filename='js/nav.js') }}"></script>
-</body>
-</html> 
->>>>>>> 159c513c
